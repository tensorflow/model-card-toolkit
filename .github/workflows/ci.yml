name: CI

on:
  push:
    paths:
      - 'model_card_toolkit/**'
      - '.github/workflows/ci.yml'
      - 'setup.py'
      - 'pyproject.toml'
    branches:
      - main
      - r*
  pull_request:
    paths:
      - 'model_card_toolkit/**'
      - '.github/workflows/ci.yml'
      - 'setup.py'
      - 'pyproject.toml'
    branches:
      - main
      - r*

concurrency:
  group: ${{ github.workflow }}-${{ github.ref }}
  cancel-in-progress: true

jobs:
  ci:
    runs-on: ubuntu-latest
    timeout-minutes: 60
    strategy:
      matrix:
        name: [base, all]
        include:
          - name: base
            dependencies: test
            tests: model_card_toolkit --ignore-requires-optional-deps
          - name: all
            dependencies: all
            tests: model_card_toolkit --fail-if-skipped

    steps:
<<<<<<< HEAD
    - uses: actions/checkout@v2
    - name: Set up Python 3.9
      uses: actions/setup-python@v2
=======
    - uses: actions/checkout@v3
    - name: Set up Python 3.7
      uses: actions/setup-python@v4
>>>>>>> af74fddb
      with:
        python-version: 3.9
    - name: Cache python environment
      uses: actions/cache@v3
      with:
        # Cache pip
        path: ~/.cache/pip
        # Check the cache for a given setup.py + MCT version
        key: ${{ runner.os }}-pip-${{ matrix.name }}-${{ hashFiles('model_card_toolkit/version.py') }}
        restore-keys: |
          ${{ runner.os }}-pip
    - name: Install dependencies
      run: |
        python -m pip install --upgrade pip wheel
        python -m pip install -e ".[${{ matrix.dependencies }}]"
    - name: Run tests
      run: pytest ${{ matrix.tests }}<|MERGE_RESOLUTION|>--- conflicted
+++ resolved
@@ -40,15 +40,9 @@
             tests: model_card_toolkit --fail-if-skipped
 
     steps:
-<<<<<<< HEAD
-    - uses: actions/checkout@v2
+    - uses: actions/checkout@v3
     - name: Set up Python 3.9
-      uses: actions/setup-python@v2
-=======
-    - uses: actions/checkout@v3
-    - name: Set up Python 3.7
       uses: actions/setup-python@v4
->>>>>>> af74fddb
       with:
         python-version: 3.9
     - name: Cache python environment
